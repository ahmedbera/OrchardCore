--- conflicted
+++ resolved
@@ -1,7 +1,11 @@
 ﻿@using Orchard.Setup.Controllers
 @inject Microsoft.AspNetCore.Mvc.Localization.IViewLocalizer T
 @model Orchard.Setup.ViewModels.SetupViewModel
-<<<<<<< HEAD
+@{
+    var groupedRecipes = Model.Recipes.Where(x => x.Categories.Any()).GroupBy(x => x.Categories);
+    var unspecifiedCategoryRecipes = Model.Recipes.Where(x => !x.Categories.Any()).ToList();
+    var groupCount = groupedRecipes.Count() + unspecifiedCategoryRecipes.Count;
+}
 
 <form asp-action="Index">
 
@@ -80,100 +84,42 @@
         </div>
     </div>
 
+    <h6>
+        Recipe
+        <span class="text-muted form-text small">@T["Orchard Recipes allow you to setup your site with additional pre-configured options, features and settings out of the box."]</span>
+    </h6>
+    <div class="row">
+        <div class="form-group col-md-6" asp-validation-class-for="RecipeName">
+            <select asp-for="RecipeName" class="form-control">
+                @foreach (var recipeGroup in groupedRecipes.OrderBy(x => x.Key))
+                {
+                    if (groupCount > 1)
+                    {
+                        <optgroup label="@recipeGroup.Key"></optgroup>
+                    }
+                    foreach (var recipe in recipeGroup.OrderBy(x => x.Name))
+                    {
+                        <option value="@recipe.Name" selected="@(Model.RecipeName == null && recipe.Name == "Default")">@recipe.Name</option>
+                    }
+                }
+                @if (unspecifiedCategoryRecipes.Count() > 0)
+                {
+                    if (groupCount > 1)
+                    {
+                        <optgroup label="Unspecified"></optgroup>
+                    }
+                    foreach (var recipe in unspecifiedCategoryRecipes.OrderBy(x => x.Name))
+                    {
+                        <option value="@recipe.Name" selected="@(Model.RecipeName == null && recipe.Name == "Default")">@recipe.Name</option>
+                    }
+                }
+            </select>
+        </div>
+    </div>
+
     <fieldset>
         <div class="form-group">
             <button class="btn btn-primary" type="submit">@T["Finish Setup"]</button>
         </div>
     </fieldset>
-</form>
-=======
-@{
-    var groupedRecipes = Model.Recipes.Where(x => x.Categories.Any()).GroupBy(x => x.Categories);
-    var unspecifiedCategoryRecipes = Model.Recipes.Where(x => !x.Categories.Any()).ToList();
-    var groupCount = groupedRecipes.Count() + unspecifiedCategoryRecipes.Count;
-}
-<html>
-<head>
-    <title>Get Started</title>
-</head>
-<body>
-    @using (Html.BeginForm())
-    {
-        Model.DatabaseProvider = "SqlConnection";
-
-        <h2>Please answer a few questions to configure your site.</h2>
-        <fieldset class="site">
-            <div>
-                <label for="SiteName">What is the name of your site?</label>
-                @Html.TextBoxFor(svm => svm.SiteName, new { autofocus = "autofocus" })
-            </div>
-            <div>
-                <label for="DatabaseProvider">What type of database to use?</label>
-                @Html.TextBoxFor(svm => svm.DatabaseProvider)
-            </div>
-            <div>
-                <label for="ConnectionString">Connection string</label>
-                @Html.TextBoxFor(svm => svm.ConnectionString)
-            </div>
-            <div>
-                <label for="TablePrefix">Table Prefix</label>
-                @Html.TextBoxFor(svm => svm.TablePrefix)
-            </div>
-            <div>
-                <label for="AdminUserName">Super user</label>
-                @Html.TextBoxFor(svm => svm.AdminUserName)
-            </div>
-            <div>
-                <label for="AdminUserName">Super user email</label>
-                @Html.TextBoxFor(svm => svm.AdminEmail)
-            </div>
-            <div>
-                <label for="Password">Password</label>
-                @Html.PasswordFor(svm => svm.Password)
-            </div>
-            <div>
-                <label for="Password">Password Confirmation</label>
-                @Html.PasswordFor(svm => svm.PasswordConfirmation)
-            </div>
-        </fieldset>
-        <fieldset>
-            <legend>Choose an Orchard Recipe</legend>
-            <div>
-                Orchard Recipes allow you to setup your site with additional pre-configured options,
-                features and settings out of the box.
-            </div>
-            <div>
-                <select id="RecipeName" name="RecipeName" class="recipe">
-                    @foreach (var recipeGroup in groupedRecipes.OrderBy(x => x.Key))
-                    {
-                        if (groupCount > 1)
-                        {
-                            <optgroup label="@recipeGroup.Key"></optgroup>
-                        }
-                        foreach (var recipe in recipeGroup.OrderBy(x => x.Name))
-                        {
-                            <option value="@recipe.Name" selected="@(Model.RecipeName == null && recipe.Name == "Default")">@recipe.Name</option>
-                        }
-                    }
-                    @if (unspecifiedCategoryRecipes.Count() > 0)
-                    {
-                        if (groupCount > 1)
-                        {
-                            <optgroup label="Unspecified"></optgroup>
-                        }
-                        foreach (var recipe in unspecifiedCategoryRecipes.OrderBy(x => x.Name))
-                        {
-                            <option value="@recipe.Name" selected="@(Model.RecipeName == null && recipe.Name == "Default")">@recipe.Name</option>
-                        }
-                    }
-                </select>
-            </div>
-            <div id="recipedescription">@Model.RecipeDescription</div>
-        </fieldset>
-        <fieldset>
-            <button class="primaryAction setupButton" type="submit">Finish Setup</button>
-        </fieldset>
-    }
-</body>
-</html>
->>>>>>> d369fad4
+</form>