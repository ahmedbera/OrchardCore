--- conflicted
+++ resolved
@@ -62,11 +62,7 @@
                     }
                 }
 
-<<<<<<< HEAD
-                var tokenizedContent = await _liquidTemplateManager.RenderAsync(luceneQuery.Template, NullEncoder.Default, templateContext);
-=======
                 var tokenizedContent = await _liquidTemplateManager.RenderAsync(luceneQuery.Template, System.Text.Encodings.Web.JavaScriptEncoder.Default, templateContext);
->>>>>>> ff4673b4
                 var parameterizedQuery = JObject.Parse(tokenizedContent);
 
                 var analyzer = _luceneAnalyzerManager.CreateAnalyzer(LuceneSettings.StandardAnalyzer);
