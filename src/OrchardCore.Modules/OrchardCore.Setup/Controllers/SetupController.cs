using System;
using System.Collections.Generic;
using System.Linq;
using System.Threading.Tasks;
using Microsoft.AspNetCore.DataProtection;
using Microsoft.AspNetCore.Mvc;
using Microsoft.Extensions.Localization;
using OrchardCore.Data;
using OrchardCore.Environment.Shell;
using OrchardCore.Recipes.Models;
using OrchardCore.Setup.Services;
using OrchardCore.Setup.ViewModels;
using Microsoft.Extensions.DependencyInjection;
using OrchardCore.Modules;
using Microsoft.Extensions.Logging;

namespace OrchardCore.Setup.Controllers
{
    public class SetupController : Controller
    {
        private readonly ISetupService _setupService;
        private readonly ShellSettings _shellSettings;
        private readonly IShellHost _shellHost;
        private readonly IShellSettingsManager _shellSettingsManager;
        private readonly IEnumerable<DatabaseProvider> _databaseProviders;
        private readonly IClock _clock;
        private readonly ILogger<SetupController> _logger;

        public SetupController(
            ILogger<SetupController> logger,
            IClock clock,
            ISetupService setupService,
            ShellSettings shellSettings,
            IEnumerable<DatabaseProvider> databaseProviders,
            IShellHost shellHost,
            IShellSettingsManager shellSettingsManager,
            IStringLocalizer<SetupController> t)
        {
            _logger = logger;
            _clock = clock;
            _shellSettingsManager = shellSettingsManager;
            _shellHost = shellHost;
            _setupService = setupService;
            _shellSettings = shellSettings;
            _databaseProviders = databaseProviders;

            T = t;
        }

        public IStringLocalizer T { get; set; }

        public async Task<ActionResult> Index(string token)
        {
            var recipes = await _setupService.GetSetupRecipesAsync();
            var defaultRecipe = recipes.FirstOrDefault(x => x.Tags.Contains("default")) ?? recipes.FirstOrDefault();

            if (!string.IsNullOrWhiteSpace(_shellSettings.Secret))
            {
                if (string.IsNullOrEmpty(token) || !await IsTokenValid(token))
                {
                    _logger.LogWarning("An attempt to access '{TenantName}' without providing a secret was made", _shellSettings.Name);
                    return StatusCode(404);
                }
            }

            var model = new SetupViewModel
            {
                DatabaseProviders = _databaseProviders,
                Recipes = recipes,
                RecipeName = defaultRecipe?.Name,
                Secret = token
            };

            CopyShellSettingsValues(model);

            if (!String.IsNullOrEmpty(_shellSettings.TablePrefix))
            {
                model.DatabaseConfigurationPreset = true;
                model.TablePrefix = _shellSettings.TablePrefix;
            }

            return View(model);
        }

        [HttpPost, ActionName("Index")]
        public async Task<ActionResult> IndexPOST(SetupViewModel model)
        {
<<<<<<< HEAD
            var setupContext = await PrepareSetupContext(model);

            if (setupContext == null)
            {
                return View(model);
            }

            var executionId = await _setupService.SetupAsync(setupContext);

            // Check if a component in the Setup failed
            if (setupContext.Errors.Any())
            {
                foreach (var error in setupContext.Errors)
                {
                    ModelState.AddModelError(error.Key, error.Value);
                }

                _shellSettings.State = TenantState.Uninitialized;
		
                return View(model);
            }

            return Redirect("~/");
        }

        [HttpPost, Route("api/setup")]
        [Produces("application/json")]
        [IgnoreAntiforgeryToken]
        public async Task<IActionResult> ApiIndexPOST([FromBody] SetupViewModel model)
        {
            var setupContext = await PrepareSetupContext(model);

            if (setupContext == null)
            {
                return BadRequest(ModelState);
            }

            var executionId = await _setupService.SetupAsync(setupContext);

            // Check if a component in the Setup failed
            if (setupContext.Errors.Any())
            {
                foreach (var error in setupContext.Errors)
                {
                    ModelState.AddModelError(error.Key, error.Value);
                }
		
                _shellSettings.State = TenantState.Uninitialized;

                return BadRequest(ModelState);
            }

            return Created("~/", executionId);
        }

        private async Task<SetupContext> PrepareSetupContext(SetupViewModel model) {
=======
            if (!string.IsNullOrWhiteSpace(_shellSettings.Secret))
            {
                if (string.IsNullOrEmpty(model.Secret) || !await IsTokenValid(model.Secret))
                {
                    _logger.LogWarning("An attempt to access '{TenantName}' without providing a valid secret was made", _shellSettings.Name);
                    return StatusCode(404);
                }
            }

>>>>>>> e1c21025
            model.DatabaseProviders = _databaseProviders;
            model.Recipes = await _setupService.GetSetupRecipesAsync();

            var selectedProvider = model.DatabaseProviders.FirstOrDefault(x => x.Value == model.DatabaseProvider);

            if (!model.DatabaseConfigurationPreset)
            {
                if (selectedProvider != null && selectedProvider.HasConnectionString && String.IsNullOrWhiteSpace(model.ConnectionString))
                {
                    ModelState.AddModelError(nameof(model.ConnectionString), T["The connection string is mandatory for this provider."]);
                }
            }

            if (String.IsNullOrEmpty(model.Password))
            {
                ModelState.AddModelError(nameof(model.Password), T["The password is required."]);
            }

            if (model.Password != model.PasswordConfirmation)
            {
                ModelState.AddModelError(nameof(model.PasswordConfirmation), T["The password confirmation doesn't match the password."]);
            }

            RecipeDescriptor selectedRecipe = null;
            if (!string.IsNullOrEmpty(_shellSettings.RecipeName))
            {
                selectedRecipe = model.Recipes.FirstOrDefault(x => x.Name == _shellSettings.RecipeName);
                if (selectedRecipe == null)
                {
                    ModelState.AddModelError(nameof(model.RecipeName), T["Invalid recipe."]);
                }
            }
            else if (String.IsNullOrEmpty(model.RecipeName) || (selectedRecipe = model.Recipes.FirstOrDefault(x => x.Name == model.RecipeName)) == null)
            {
                ModelState.AddModelError(nameof(model.RecipeName), T["Invalid recipe."]);
            }

            if (!ModelState.IsValid)
            {
<<<<<<< HEAD
                return null;
=======
                CopyShellSettingsValues(model);
                return View(model);
>>>>>>> e1c21025
            }

            var setupContext = new SetupContext
            {
                ShellSettings = _shellSettings,
                SiteName = model.SiteName,
                EnabledFeatures = null, // default list,
                AdminUsername = model.UserName,
                AdminEmail = model.Email,
                AdminPassword = model.Password,
                Errors = new Dictionary<string, string>(),
                Recipe = selectedRecipe,
                SiteTimeZone = model.SiteTimeZone
            };

            if (!string.IsNullOrEmpty(_shellSettings.ConnectionString))
            {
                setupContext.DatabaseProvider = _shellSettings.DatabaseProvider;
                setupContext.DatabaseConnectionString = _shellSettings.ConnectionString;
                setupContext.DatabaseTablePrefix = _shellSettings.TablePrefix;
            }
            else
            {
                setupContext.DatabaseProvider = model.DatabaseProvider;
                setupContext.DatabaseConnectionString = model.ConnectionString;
                setupContext.DatabaseTablePrefix = model.TablePrefix;
            }

<<<<<<< HEAD
            return setupContext;
=======
            var executionId = await _setupService.SetupAsync(setupContext);

            // Check if a component in the Setup failed
            if (setupContext.Errors.Any())
            {
                foreach (var error in setupContext.Errors)
                {
                    ModelState.AddModelError(error.Key, error.Value);
                }

                return View(model);
            }

            return Redirect("~/");
>>>>>>> e1c21025
        }

        private void CopyShellSettingsValues(SetupViewModel model)
        {
            if (!String.IsNullOrEmpty(_shellSettings.ConnectionString))
            {
                model.DatabaseConfigurationPreset = true;
                model.ConnectionString = _shellSettings.ConnectionString;
            }

            if (!String.IsNullOrEmpty(_shellSettings.RecipeName))
            {
                model.RecipeNamePreset = true;
                model.RecipeName = _shellSettings.RecipeName;
            }

            if (!String.IsNullOrEmpty(_shellSettings.DatabaseProvider))
            {
                model.DatabaseConfigurationPreset = true;
                model.DatabaseProvider = _shellSettings.DatabaseProvider;
            }
            else
            {
                model.DatabaseProvider = model.DatabaseProviders.FirstOrDefault(p => p.IsDefault)?.Value;
            }
        }

        private async Task<bool> IsTokenValid(string token)
        {
            try
            {
                using (var scope = await _shellHost.GetScopeAsync(_shellSettingsManager.GetSettings(ShellHelper.DefaultShellName)))
                {
                    var dataProtectionProvider = scope.ServiceProvider.GetService<IDataProtectionProvider>();
                    ITimeLimitedDataProtector dataProtector = dataProtectionProvider.CreateProtector("Tokens").ToTimeLimitedDataProtector();

                    var tokenValue = dataProtector.Unprotect(token, out var expiration);

                    if (_clock.UtcNow < expiration.ToUniversalTime())
                    {
                        if (_shellSettings.Secret == tokenValue)
                        {
                            return true;
                        }
                    }
                }
            }
            catch (Exception ex)
            {
                _logger.LogError(ex, "Error in decrypting the token");
            }

            return false;
        }
    }
}<|MERGE_RESOLUTION|>--- conflicted
+++ resolved
@@ -85,64 +85,6 @@
         [HttpPost, ActionName("Index")]
         public async Task<ActionResult> IndexPOST(SetupViewModel model)
         {
-<<<<<<< HEAD
-            var setupContext = await PrepareSetupContext(model);
-
-            if (setupContext == null)
-            {
-                return View(model);
-            }
-
-            var executionId = await _setupService.SetupAsync(setupContext);
-
-            // Check if a component in the Setup failed
-            if (setupContext.Errors.Any())
-            {
-                foreach (var error in setupContext.Errors)
-                {
-                    ModelState.AddModelError(error.Key, error.Value);
-                }
-
-                _shellSettings.State = TenantState.Uninitialized;
-		
-                return View(model);
-            }
-
-            return Redirect("~/");
-        }
-
-        [HttpPost, Route("api/setup")]
-        [Produces("application/json")]
-        [IgnoreAntiforgeryToken]
-        public async Task<IActionResult> ApiIndexPOST([FromBody] SetupViewModel model)
-        {
-            var setupContext = await PrepareSetupContext(model);
-
-            if (setupContext == null)
-            {
-                return BadRequest(ModelState);
-            }
-
-            var executionId = await _setupService.SetupAsync(setupContext);
-
-            // Check if a component in the Setup failed
-            if (setupContext.Errors.Any())
-            {
-                foreach (var error in setupContext.Errors)
-                {
-                    ModelState.AddModelError(error.Key, error.Value);
-                }
-		
-                _shellSettings.State = TenantState.Uninitialized;
-
-                return BadRequest(ModelState);
-            }
-
-            return Created("~/", executionId);
-        }
-
-        private async Task<SetupContext> PrepareSetupContext(SetupViewModel model) {
-=======
             if (!string.IsNullOrWhiteSpace(_shellSettings.Secret))
             {
                 if (string.IsNullOrEmpty(model.Secret) || !await IsTokenValid(model.Secret))
@@ -152,7 +94,6 @@
                 }
             }
 
->>>>>>> e1c21025
             model.DatabaseProviders = _databaseProviders;
             model.Recipes = await _setupService.GetSetupRecipesAsync();
 
@@ -192,12 +133,8 @@
 
             if (!ModelState.IsValid)
             {
-<<<<<<< HEAD
-                return null;
-=======
                 CopyShellSettingsValues(model);
                 return View(model);
->>>>>>> e1c21025
             }
 
             var setupContext = new SetupContext
@@ -226,9 +163,6 @@
                 setupContext.DatabaseTablePrefix = model.TablePrefix;
             }
 
-<<<<<<< HEAD
-            return setupContext;
-=======
             var executionId = await _setupService.SetupAsync(setupContext);
 
             // Check if a component in the Setup failed
@@ -243,9 +177,106 @@
             }
 
             return Redirect("~/");
->>>>>>> e1c21025
-        }
-
+        }
+
+        [HttpPost, Route("api/setup")]
+        [Produces("application/json")]
+        [IgnoreAntiforgeryToken]
+        public async Task<IActionResult> ApiIndexPOST([FromBody] SetupViewModel model)
+        {
+            if (!string.IsNullOrWhiteSpace(_shellSettings.Secret))
+            {
+                if (string.IsNullOrEmpty(model.Secret) || !await IsTokenValid(model.Secret))
+                {
+                    _logger.LogWarning("An attempt to access '{TenantName}' without providing a valid secret was made", _shellSettings.Name);
+                    return StatusCode(404);
+                }
+            }
+
+            model.DatabaseProviders = _databaseProviders;
+            model.Recipes = await _setupService.GetSetupRecipesAsync();
+
+            var selectedProvider = model.DatabaseProviders.FirstOrDefault(x => x.Value == model.DatabaseProvider);
+
+            if (!model.DatabaseConfigurationPreset)
+            {
+                if (selectedProvider != null && selectedProvider.HasConnectionString && String.IsNullOrWhiteSpace(model.ConnectionString))
+                {
+                    ModelState.AddModelError(nameof(model.ConnectionString), T["The connection string is mandatory for this provider."]);
+                }
+            }
+
+            if (String.IsNullOrEmpty(model.Password))
+            {
+                ModelState.AddModelError(nameof(model.Password), T["The password is required."]);
+            }
+
+            if (model.Password != model.PasswordConfirmation)
+            {
+                ModelState.AddModelError(nameof(model.PasswordConfirmation), T["The password confirmation doesn't match the password."]);
+            }
+
+            RecipeDescriptor selectedRecipe = null;
+            if (!string.IsNullOrEmpty(_shellSettings.RecipeName))
+            {
+                selectedRecipe = model.Recipes.FirstOrDefault(x => x.Name == _shellSettings.RecipeName);
+                if (selectedRecipe == null)
+                {
+                    ModelState.AddModelError(nameof(model.RecipeName), T["Invalid recipe."]);
+                }
+            }
+            else if (String.IsNullOrEmpty(model.RecipeName) || (selectedRecipe = model.Recipes.FirstOrDefault(x => x.Name == model.RecipeName)) == null)
+            {
+                ModelState.AddModelError(nameof(model.RecipeName), T["Invalid recipe."]);
+            }
+
+            if (!ModelState.IsValid)
+            {
+                return BadRequest(ModelState);
+            }
+
+            var setupContext = new SetupContext
+            {
+                ShellSettings = _shellSettings,
+                SiteName = model.SiteName,
+                EnabledFeatures = null, // default list,
+                AdminUsername = model.UserName,
+                AdminEmail = model.Email,
+                AdminPassword = model.Password,
+                Errors = new Dictionary<string, string>(),
+                Recipe = selectedRecipe,
+                SiteTimeZone = model.SiteTimeZone
+            };
+
+            if (!string.IsNullOrEmpty(_shellSettings.ConnectionString))
+            {
+                setupContext.DatabaseProvider = _shellSettings.DatabaseProvider;
+                setupContext.DatabaseConnectionString = _shellSettings.ConnectionString;
+                setupContext.DatabaseTablePrefix = _shellSettings.TablePrefix;
+            }
+            else
+            {
+                setupContext.DatabaseProvider = model.DatabaseProvider;
+                setupContext.DatabaseConnectionString = model.ConnectionString;
+                setupContext.DatabaseTablePrefix = model.TablePrefix;
+            }
+
+            var executionId = await _setupService.SetupAsync(setupContext);
+
+            // Check if a component in the Setup failed
+            if (setupContext.Errors.Any())
+            {
+                foreach (var error in setupContext.Errors)
+                {
+                    ModelState.AddModelError(error.Key, error.Value);
+                }
+
+                return BadRequest(ModelState);
+            }
+
+            return Created("~/", executionId);
+        }
+        
         private void CopyShellSettingsValues(SetupViewModel model)
         {
             if (!String.IsNullOrEmpty(_shellSettings.ConnectionString))
