--- conflicted
+++ resolved
@@ -64,23 +64,11 @@
     [Feature(GoogleConstants.Features.GoogleTagManager)]
     public class GoogleTagManagerAdminMenu : INavigationProvider
     {
-<<<<<<< HEAD
-        private readonly ShellDescriptor _shellDescriptor;
-        private readonly IStringLocalizer S;
-
-        public GoogleTagManagerAdminMenu(
-            IStringLocalizer<GoogleTagManagerAdminMenu> localizer,
-            ShellDescriptor shellDescriptor)
-        {
-            S = localizer;
-            _shellDescriptor = shellDescriptor;
-=======
         private readonly IStringLocalizer S;
 
         public GoogleTagManagerAdminMenu(IStringLocalizer<GoogleTagManagerAdminMenu> localizer)
         {
             S = localizer;
->>>>>>> 99f51dff
         }
 
         public Task BuildNavigationAsync(string name, NavigationBuilder builder)
