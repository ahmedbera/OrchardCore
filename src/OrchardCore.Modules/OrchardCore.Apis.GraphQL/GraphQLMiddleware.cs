using System;
using System.IO;
using System.Linq;
using System.Net;
using System.Net.Mime;
using System.Text;
using System.Threading.Tasks;
using GraphQL;
using GraphQL.Execution;
using GraphQL.NewtonsoftJson;
using GraphQL.Validation;
using GraphQL.Validation.Complexity;
using Microsoft.AspNetCore.Authentication;
using Microsoft.AspNetCore.Authorization;
using Microsoft.AspNetCore.Http;
using Microsoft.AspNetCore.Mvc.Formatters;
using Microsoft.Extensions.DependencyInjection;
using Newtonsoft.Json;
using Newtonsoft.Json.Linq;
using OrchardCore.Apis.GraphQL.Queries;
using OrchardCore.Apis.GraphQL.ValidationRules;
using OrchardCore.Routing;

namespace OrchardCore.Apis.GraphQL
{
    public class GraphQLMiddleware
    {
        private readonly RequestDelegate _next;
        private readonly GraphQLSettings _settings;
        private readonly IDocumentExecuter _executer;

        internal static readonly Encoding _utf8Encoding = new UTF8Encoding(false);
        private readonly static MediaType _jsonMediaType = new MediaType("application/json");
        private readonly static MediaType _graphQlMediaType = new MediaType("application/graphql");

        public GraphQLMiddleware(
            RequestDelegate next,
            GraphQLSettings settings,
            IDocumentExecuter executer)
        {
            _next = next;
            _settings = settings;
            _executer = executer;
        }

        public async Task Invoke(HttpContext context, IAuthorizationService authorizationService, IAuthenticationService authenticationService, ISchemaFactory schemaService, IDocumentWriter documentWriter)
        {
            if (!IsGraphQLRequest(context))
            {
                await _next(context);
            }
            else
            {
                var authenticateResult = await authenticationService.AuthenticateAsync(context, "Api");

                if (authenticateResult.Succeeded)
                {
                    context.User = authenticateResult.Principal;
                }

                var authorized = await authorizationService.AuthorizeAsync(context.User, Permissions.ExecuteGraphQL);

                if (authorized)
                {
                    await ExecuteAsync(context, schemaService, documentWriter);
                }
                else
                {
                    await context.ChallengeAsync("Api");
                }
            }
        }

        private bool IsGraphQLRequest(HttpContext context)
        {
            return context.Request.Path.StartsWithNormalizedSegments(_settings.Path, StringComparison.OrdinalIgnoreCase);
        }

        private async Task ExecuteAsync(HttpContext context, ISchemaFactory schemaService, IDocumentWriter documentWriter)
        {
            var schema = await schemaService.GetSchemaAsync();

            GraphQLRequest request = null;

            // c.f. https://graphql.org/learn/serving-over-http/#post-request

            try
            {
                if (HttpMethods.IsPost(context.Request.Method))
                {
                    var mediaType = new MediaType(context.Request.ContentType);

                    if (mediaType.IsSubsetOf(_jsonMediaType) || mediaType.IsSubsetOf(_graphQlMediaType))
                    {
                        using var sr = new StreamReader(context.Request.Body);

                        if (mediaType.IsSubsetOf(_graphQlMediaType))
                        {
                            request = new GraphQLRequest
                            {
                                Query = await sr.ReadToEndAsync()
                            };
                        }
                        else
                        {
                            using var jsonReader = new JsonTextReader(sr);
                            var ser = new JsonSerializer();
                            request = ser.Deserialize<GraphQLRequest>(jsonReader);
                        }
                    }
                    else
                    {
                        request = CreateRequestFromQueryString(context);
                    }
                }
                else if (HttpMethods.IsGet(context.Request.Method))
                {
                    request = CreateRequestFromQueryString(context, true);
                }

                if (request == null)
                {
                    throw new InvalidOperationException("Unable to create a graphqlrequest from this request");
                }
            }
            catch (Exception e)
            {
                await documentWriter.WriteErrorAsync(context, "An error occurred while processing the GraphQL query", e);
                return;
            }

            var queryToExecute = request.Query;

            if (!String.IsNullOrEmpty(request.NamedQuery))
            {
                var namedQueries = context.RequestServices.GetServices<INamedQueryProvider>();

                var queries = namedQueries
                    .SelectMany(dict => dict.Resolve())
                    .ToDictionary(pair => pair.Key, pair => pair.Value);

                queryToExecute = queries[request.NamedQuery];
            }

            var dataLoaderDocumentListener = context.RequestServices.GetRequiredService<IDocumentExecutionListener>();

            var result = await _executer.ExecuteAsync(_ =>
            {
                _.Schema = schema;
                _.Query = queryToExecute;
                _.OperationName = request.OperationName;
                _.Inputs = request.Variables.ToInputs();
                _.UserContext = _settings.BuildUserContext?.Invoke(context);
<<<<<<< HEAD
=======
                _.RequestServices = context.RequestServices;
                //_.ExposeExceptions = _settings.ExposeExceptions;
>>>>>>> b86b5399
                _.ValidationRules = DocumentValidator.CoreRules
                                    .Concat(context.RequestServices.GetServices<IValidationRule>());
                _.ComplexityConfiguration = new ComplexityConfiguration
                {
                    MaxDepth = _settings.MaxDepth,
                    MaxComplexity = _settings.MaxComplexity,
                    FieldImpact = _settings.FieldImpact
                };
                _.Listeners.Add(dataLoaderDocumentListener);
            });

            context.Response.StatusCode = (int)(result.Errors == null || result.Errors.Count == 0
                ? HttpStatusCode.OK
                : result.Errors.Any(x => x.Code == RequiresPermissionValidationRule.ErrorCode)
                    ? HttpStatusCode.Unauthorized
                    : HttpStatusCode.BadRequest);

            context.Response.ContentType = MediaTypeNames.Application.Json;
            await documentWriter.WriteAsync(context.Response.Body, result);
        }

        private GraphQLRequest CreateRequestFromQueryString(HttpContext context, bool validateQueryKey = false)
        {
            if (!context.Request.Query.ContainsKey("query"))
            {
                if (validateQueryKey)
                {
                    throw new InvalidOperationException("The 'query' query string parameter is missing");
                }

                return null;
            }

            var request = new GraphQLRequest
            {
                Query = context.Request.Query["query"]
            };

            if (context.Request.Query.ContainsKey("variables"))
            {
                request.Variables = JObject.Parse(context.Request.Query["variables"]);
            }

            if (context.Request.Query.ContainsKey("operationName"))
            {
                request.OperationName = context.Request.Query["operationName"];
            }

            return request;
        }
    }
}<|MERGE_RESOLUTION|>--- conflicted
+++ resolved
@@ -151,11 +151,7 @@
                 _.OperationName = request.OperationName;
                 _.Inputs = request.Variables.ToInputs();
                 _.UserContext = _settings.BuildUserContext?.Invoke(context);
-<<<<<<< HEAD
-=======
                 _.RequestServices = context.RequestServices;
-                //_.ExposeExceptions = _settings.ExposeExceptions;
->>>>>>> b86b5399
                 _.ValidationRules = DocumentValidator.CoreRules
                                     .Concat(context.RequestServices.GetServices<IValidationRule>());
                 _.ComplexityConfiguration = new ComplexityConfiguration
