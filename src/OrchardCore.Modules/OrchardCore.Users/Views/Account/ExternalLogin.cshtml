--- conflicted
+++ resolved
@@ -3,13 +3,8 @@
 @using OrchardCore.Users.Models
 @model OrchardCore.Users.ViewModels.ExternalLoginViewModel
 
-<<<<<<< HEAD
 @{
-    ThemeLayout.Metadata.Alternates.Add("Layout__Login");
-=======
-@{ 
     ViewLayout = "Layout__Login";
->>>>>>> f93b41df
 }
 
 @inject ISiteService _site
