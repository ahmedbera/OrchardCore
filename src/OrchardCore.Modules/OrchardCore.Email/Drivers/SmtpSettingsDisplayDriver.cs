--- conflicted
+++ resolved
@@ -48,20 +48,6 @@
             {
                 Initialize<SmtpSettings>("SmtpSettings_Edit", model =>
                 {
-<<<<<<< HEAD
-                    model.DefaultSender = section.DefaultSender;
-                    model.DeliveryMethod = section.DeliveryMethod;
-                    model.PickupDirectoryLocation = section.PickupDirectoryLocation;
-                    model.Host = section.Host;
-                    model.Port = section.Port;
-                    model.EncryptionMethod = section.EncryptionMethod;
-                    model.AutoSelectEncryption = section.AutoSelectEncryption;
-                    model.RequireCredentials = section.RequireCredentials;
-                    model.UseDefaultCredentials = section.UseDefaultCredentials;
-                    model.UserName = section.UserName;
-                    model.Password = section.Password;
-                    model.PasswordSecret = section.PasswordSecret;
-=======
                     model.DefaultSender = settings.DefaultSender;
                     model.DeliveryMethod = settings.DeliveryMethod;
                     model.PickupDirectoryLocation = settings.PickupDirectoryLocation;
@@ -73,7 +59,7 @@
                     model.UseDefaultCredentials = settings.UseDefaultCredentials;
                     model.UserName = settings.UserName;
                     model.Password = settings.Password;
->>>>>>> c0da052e
+                    model.PasswordSecret = settings.PasswordSecret;
                 }).Location("Content:5").OnGroup(GroupId)
             };
 
@@ -85,7 +71,7 @@
             return Combine(shapes);
         }
 
-        public override async Task<IDisplayResult> UpdateAsync(SmtpSettings section, BuildEditorContext context)
+        public override async Task<IDisplayResult> UpdateAsync(SmtpSettings settings, BuildEditorContext context)
         {
             var user = _httpContextAccessor.HttpContext?.User;
 
@@ -96,26 +82,26 @@
 
             if (context.GroupId == GroupId)
             {
-                var previousPassword = section.Password;
-                await context.Updater.TryUpdateModelAsync(section, Prefix);
+                var previousPassword = settings.Password;
+                await context.Updater.TryUpdateModelAsync(settings, Prefix);
 
                 // Restore password if the input is empty, meaning that it has not been reset.
-                if (string.IsNullOrWhiteSpace(section.Password))
+                if (string.IsNullOrWhiteSpace(settings.Password))
                 {
-                    section.Password = previousPassword;
+                    settings.Password = previousPassword;
                 }
                 else
                 {
                     // encrypt the password
                     var protector = _dataProtectionProvider.CreateProtector(nameof(SmtpSettingsConfiguration));
-                    section.Password = protector.Protect(section.Password);
+                    settings.Password = protector.Protect(settings.Password);
                 }
 
                 // Release the tenant to apply the settings
                 await _shellHost.ReleaseShellContextAsync(_shellSettings);
             }
 
-            return await EditAsync(section, context);
+            return await EditAsync(settings, context);
         }
     }
 }