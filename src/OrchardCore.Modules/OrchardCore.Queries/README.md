--- conflicted
+++ resolved
@@ -102,7 +102,108 @@
 the content item. Any available property on the results of the queries can be used. This example assumes the results
 will be content items.
 
-<<<<<<< HEAD
+# Razor Helpers
+
+The `QueryAsync` and `ContentQueryAsync` OrchardRazorHelper extension methods (in the `OrchardCore.Queries` and `OrchardCore.ContentManagement` namespaces respectively) allow you to run queries directly from razor pages.
+
+You can use the `DisplayAsync` extension method (also in `OrchardCore.ContentManagement`) to display the content items returned from `ContentQueryAsync`.
+
+For example, to run a query called LatestBlogPosts, and display the results:
+
+```
+@foreach (var contentItem in await OrchardCore.ContentQueryAsync("AllContent"))
+{
+    @await OrchardCore.DisplayAsync(contentItem)
+}
+```
+
+# Executing SQL Queries
+
+## RDBMS support
+Because RDMBS vendors support different SQL flavors this module will analyze the query you defined and render a specific one based on the RDBMS that is used.
+This also allows the queries to be exported and shared across website instances even if they run on different RDBMS.
+
+## Examples
+
+Here is an example of a query that returns all published Blog Posts:
+
+```sql
+    select DocumentId
+    from ContentItemIndex 
+    where Published = true and ContentType = 'BlogPost'
+```
+
+By selecting the "Return documents" options, the content items associated with the resulting `DocumentId` values are loaded.
+
+The example below returns a custom set of value instead of content items:
+
+```sql
+select 
+    month(CreatedUtc) as [Month], 
+    year(CreatedUtc) as [Year],
+    day(CreatedUtc) as [Day],
+    count(*) as [Count]
+from ContentItemIndex 
+where Published = true and ContentType = 'BlogPost'
+group by day(CreatedUtc), month(CreatedUtc), year(CreatedUtc)
+```
+
+## Parameters
+
+Parameters can be provided when running queries. Parameters are safe to use as they will always be parsed before 
+being included in a query. The syntax of a parameter is 
+
+`@name:default_value`
+
+Where `name` is the name of the parameter, and `default_value` an expression (usually a literal) to use in case
+the parameter is not defined.
+
+The following example load the document ids for a parameterized content type.
+
+```sql
+select DocumentId
+from ContentItemIndex 
+where Published = true and ContentType = @contenttype:'BlogPost'
+```
+
+If the `contenttype` parameter is not passed when the query is invoked, then the default value is used.
+
+Parameter names are case-sensitive.
+
+## Templates
+
+A sql query is actually a Liquid template. This allows your queries to be shaped based on the parameters it gets. 
+When injecting user provided value, be sure to encode these such that they can't be exploited. It is recommended
+ot use parameters to inject values in the queries, and only use Liquid templates to change the shape of the query.
+
+This example checks that a `limit` parameter is provided and if so uses it.
+
+```
+{% if limit > 0 %}
+    select ... limit @limit
+{% else %}
+    select ... 
+{% endif %}
+```
+
+## Paging
+
+Use `LIMIT [number]` and `OFFSET [number]` to define paged results.
+
+These statements will be converted automatically based on the actual RDBMS.
+
+## Helper functions
+
+The SQL parser is also able to convert some specific function and convert them to the intended dialect.
+
+| Name             | Description                        |
+| ---------------- |----------------------------------- |
+| `second(_date_)` | Returns the seconds part of a date |
+| `minute(_date_)` | Returns the minutes part of a date |
+| `hour(_date_)`   | Returns the hours part of a date   |
+| `day(_date_)`    | Returns the days part of a date    |
+| `month(_date_)`  | Returns the months part of a date  |
+| `year(_date_)`   | Returns the years part of a date   |
 ## GraphQL
 
 ### Schemas
@@ -163,108 +264,4 @@
 			) 
 		}  
 	} 
-}
-=======
-# Razor Helpers
-
-The `QueryAsync` and `ContentQueryAsync` OrchardRazorHelper extension methods (in the `OrchardCore.Queries` and `OrchardCore.ContentManagement` namespaces respectively) allow you to run queries directly from razor pages.
-
-You can use the `DisplayAsync` extension method (also in `OrchardCore.ContentManagement`) to display the content items returned from `ContentQueryAsync`.
-
-For example, to run a query called LatestBlogPosts, and display the results:
-
-```
-@foreach (var contentItem in await OrchardCore.ContentQueryAsync("AllContent"))
-{
-    @await OrchardCore.DisplayAsync(contentItem)
-}
-```
-
-# Executing SQL Queries
-
-## RDBMS support
-Because RDMBS vendors support different SQL flavors this module will analyze the query you defined and render a specific one based on the RDBMS that is used.
-This also allows the queries to be exported and shared across website instances even if they run on different RDBMS.
-
-## Examples
-
-Here is an example of a query that returns all published Blog Posts:
-
-```sql
-    select DocumentId
-    from ContentItemIndex 
-    where Published = true and ContentType = 'BlogPost'
-```
-
-By selecting the "Return documents" options, the content items associated with the resulting `DocumentId` values are loaded.
-
-The example below returns a custom set of value instead of content items:
-
-```sql
-select 
-    month(CreatedUtc) as [Month], 
-    year(CreatedUtc) as [Year],
-    day(CreatedUtc) as [Day],
-    count(*) as [Count]
-from ContentItemIndex 
-where Published = true and ContentType = 'BlogPost'
-group by day(CreatedUtc), month(CreatedUtc), year(CreatedUtc)
-```
-
-## Parameters
-
-Parameters can be provided when running queries. Parameters are safe to use as they will always be parsed before 
-being included in a query. The syntax of a parameter is 
-
-`@name:default_value`
-
-Where `name` is the name of the parameter, and `default_value` an expression (usually a literal) to use in case
-the parameter is not defined.
-
-The following example load the document ids for a parameterized content type.
-
-```sql
-select DocumentId
-from ContentItemIndex 
-where Published = true and ContentType = @contenttype:'BlogPost'
-```
-
-If the `contenttype` parameter is not passed when the query is invoked, then the default value is used.
-
-Parameter names are case-sensitive.
-
-## Templates
-
-A sql query is actually a Liquid template. This allows your queries to be shaped based on the parameters it gets. 
-When injecting user provided value, be sure to encode these such that they can't be exploited. It is recommended
-ot use parameters to inject values in the queries, and only use Liquid templates to change the shape of the query.
-
-This example checks that a `limit` parameter is provided and if so uses it.
-
-```
-{% if limit > 0 %}
-    select ... limit @limit
-{% else %}
-    select ... 
-{% endif %}
-```
-
-## Paging
-
-Use `LIMIT [number]` and `OFFSET [number]` to define paged results.
-
-These statements will be converted automatically based on the actual RDBMS.
-
-## Helper functions
-
-The SQL parser is also able to convert some specific function and convert them to the intended dialect.
-
-| Name             | Description                        |
-| ---------------- |----------------------------------- |
-| `second(_date_)` | Returns the seconds part of a date |
-| `minute(_date_)` | Returns the minutes part of a date |
-| `hour(_date_)`   | Returns the hours part of a date   |
-| `day(_date_)`    | Returns the days part of a date    |
-| `month(_date_)`  | Returns the months part of a date  |
-| `year(_date_)`   | Returns the years part of a date   |
->>>>>>> 966890a6
+}