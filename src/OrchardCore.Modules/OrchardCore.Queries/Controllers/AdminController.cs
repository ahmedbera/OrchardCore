using System;
using System.Collections.Generic;
using System.Linq;
using System.Threading.Tasks;
using Microsoft.AspNetCore.Authorization;
using Microsoft.AspNetCore.Mvc;
using Microsoft.AspNetCore.Mvc.Localization;
using Microsoft.AspNetCore.Routing;
using Microsoft.Extensions.Localization;
using OrchardCore.DisplayManagement;
using OrchardCore.DisplayManagement.ModelBinding;
using OrchardCore.DisplayManagement.Notify;
using OrchardCore.Navigation;
using OrchardCore.Queries.ViewModels;
using OrchardCore.Settings;
using YesSql;

namespace OrchardCore.Queries.Controllers
{
    public class AdminController : Controller, IUpdateModel
    {
        private readonly IAuthorizationService _authorizationService;
        private readonly ISiteService _siteService;
        private readonly INotifier _notifier;
        private readonly IQueryManager _queryManager;
        private readonly IEnumerable<IQuerySource> _querySources;
        private readonly IDisplayManager<Query> _displayManager;
        private readonly ISession _session;

        public AdminController(
            IDisplayManager<Query> displayManager,
            IAuthorizationService authorizationService,
            ISiteService siteService,
            IShapeFactory shapeFactory,
            IStringLocalizer<AdminController> stringLocalizer,
            IHtmlLocalizer<AdminController> htmlLocalizer,
            INotifier notifier,
            IQueryManager queryManager,
            IEnumerable<IQuerySource> querySources,
            ISession session)
        {
            _session = session;
            _displayManager = displayManager;
            _authorizationService = authorizationService;
            _siteService = siteService;
            _queryManager = queryManager;
            _querySources = querySources;
            New = shapeFactory;
            _notifier = notifier;

            T = stringLocalizer;
            H = htmlLocalizer;
        }

        public dynamic New { get; set; }
        public IStringLocalizer T { get; set; }
        public IHtmlLocalizer H { get; set; }

        public async Task<IActionResult> Index(QueryIndexOptions options, PagerParameters pagerParameters)
        {
            if (!await _authorizationService.AuthorizeAsync(User, Permissions.ManageQueries))
            {
                return Unauthorized();
            }

            var siteSettings = await _siteService.GetSiteSettingsAsync();
            var pager = new Pager(pagerParameters, siteSettings.PageSize);

            // default options
            if (options == null)
            {
                options = new QueryIndexOptions();
            }

            var queries = await _queryManager.ListQueriesAsync();

            if (!string.IsNullOrWhiteSpace(options.Search))
            {
                queries = queries.Where(q => q.Name.IndexOf(options.Search, StringComparison.OrdinalIgnoreCase) >= 0);
            }

            var results = queries
                .Skip(pager.GetStartIndex())
                .Take(pager.PageSize)
                .ToList();

            // Maintain previous route data when generating page links
            var routeData = new RouteData();
            routeData.Values.Add("Options.Search", options.Search);

            var pagerShape = (await New.Pager(pager)).TotalItemCount(queries.Count()).RouteData(routeData);

            var model = new QueriesIndexViewModel
            {
                Queries = new List<QueryEntry>(),
                Options = options,
                Pager = pagerShape,
                QuerySourceNames = _querySources.Select(x => x.Name).ToList()
            };

            foreach (var query in results)
            {
                model.Queries.Add(new QueryEntry {
                    Query = query,
                    Shape = await _displayManager.BuildDisplayAsync(query, this, "SummaryAdmin")
                });
            }

            return View(model);
        }

        public async Task<IActionResult> Create(string id)
        {
            if (!await _authorizationService.AuthorizeAsync(User, Permissions.ManageQueries))
            {
                return Unauthorized();
            }
            
            var query = _querySources.FirstOrDefault(x => x.Name == id)?.Create();

            if (query == null)
            {
                return NotFound();
            }

            var model = new QueriesCreateViewModel
            {
                Editor = await _displayManager.BuildEditorAsync(query, updater: this, isNew: true),
                SourceName = id
            };

            return View(model);
        }

        [HttpPost, ActionName(nameof(Create))]
        public async Task<IActionResult> CreatePost(QueriesCreateViewModel model)
        {
            if (!await _authorizationService.AuthorizeAsync(User, Permissions.ManageQueries))
            {
                return Unauthorized();
            }
            
            var query = _querySources.FirstOrDefault(x => x.Name == model.SourceName)?.Create();

            if (query == null)
            {
                return NotFound();
            }

            var editor = await _displayManager.UpdateEditorAsync(query, updater: this, isNew: true);

            if (ModelState.IsValid)
            {
                await _queryManager.SaveQueryAsync(query.Name, query);

                _notifier.Success(H["Query created successfully"]);
                return RedirectToAction("Index");
            }

            // If we got this far, something failed, redisplay form
            model.Editor = editor;

            return View(model);
        }

        public async Task<IActionResult> Edit(string id)
        {
            if (!await _authorizationService.AuthorizeAsync(User, Permissions.ManageQueries))
            {
                return Unauthorized();
            }

            var query = await _queryManager.GetQueryAsync(id);

            if (query == null)
            {
                return NotFound();
            }

            var model = new QueriesEditViewModel
            {
                SourceName = query.Source,
                Name = query.Name,
<<<<<<< HEAD
                Schema = query.Schema,
                Editor = await _displayManager.BuildEditorAsync(query, this)
=======
                Editor = await _displayManager.BuildEditorAsync(query, updater: this, isNew: false)
>>>>>>> ec4f3064
            };   

            return View(model);
        }

        [HttpPost, ActionName("Edit")]
        public async Task<IActionResult> EditPost(QueriesEditViewModel model)
        {
            if (!await _authorizationService.AuthorizeAsync(User, Permissions.ManageQueries))
            {
                return Unauthorized();
            }

            var query = await _queryManager.GetQueryAsync(model.Name);

            if (query == null)
            {
                return NotFound();
            }

            var editor = await _displayManager.UpdateEditorAsync(query, updater: this, isNew: false);

            if (ModelState.IsValid)
            {
                await _queryManager.SaveQueryAsync(model.Name, query);

                _notifier.Success(H["Query updated successfully"]);
                return RedirectToAction("Index");
            }

            model.Editor = editor;

            // If we got this far, something failed, redisplay form
            return View(model);
        }

        [HttpPost]
        public async Task<IActionResult> Delete(string id)
        {
            if (!await _authorizationService.AuthorizeAsync(User, Permissions.ManageQueries))
            {
                return Unauthorized();
            }

            var query = await _queryManager.GetQueryAsync(id);

            if (query == null)
            {
                return NotFound();
            }

            await _queryManager.DeleteQueryAsync(id);

            _notifier.Success(H["Query deleted successfully"]);

            return RedirectToAction("Index");
        }
    }
}<|MERGE_RESOLUTION|>--- conflicted
+++ resolved
@@ -181,12 +181,8 @@
             {
                 SourceName = query.Source,
                 Name = query.Name,
-<<<<<<< HEAD
                 Schema = query.Schema,
-                Editor = await _displayManager.BuildEditorAsync(query, this)
-=======
                 Editor = await _displayManager.BuildEditorAsync(query, updater: this, isNew: false)
->>>>>>> ec4f3064
             };   
 
             return View(model);
