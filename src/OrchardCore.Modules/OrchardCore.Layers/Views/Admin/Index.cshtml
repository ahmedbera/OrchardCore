--- conflicted
+++ resolved
@@ -55,14 +55,9 @@
                                     <ul class="list-group zones">
                                         @foreach (var contentItemSummary in Model.Widgets[zone])
                                         {
-<<<<<<< HEAD
                                             var layerMetadata = Model.AdminLayers ? (ILayerMetadata)((ContentItem)contentItemSummary.ContentItem).As<AdminLayerMetadata>() : (ILayerMetadata)((ContentItem)contentItemSummary.ContentItem).As<LayerMetadata>();   
-                                            contentItemSummary.Tags.Add(Html.Raw("<span class=\"badge ta-badge align-text-top font-weight-normal\"><i class=\"fa fa-bookmark-o text-info\" aria-hidden=\"true\"></i> " + layerMetadata.Layer + "</span>"));
+                                            @await contentItemSummary.Tags.AddAsync(Html.Raw("<span class=\"badge ta-badge align-text-top font-weight-normal\"><i class=\"fa fa-bookmark-o text-info\" aria-hidden=\"true\"></i> " + layerMetadata.Layer + "</span>"));
                                             maxPosition = Math.Max(maxPosition, (double)layerMetadata.Position);
-=======
-                                            await contentItemSummary.Tags.AddAsync(Html.Raw("<span class=\"badge ta-badge font-weight-normal\"><i class=\"fa fa-bookmark-o text-info\" aria-hidden=\"true\"></i> " + contentItemSummary.ContentItem.Content.LayerMetadata.Layer + "</span>"));
-                                            maxPosition = Math.Max(maxPosition, (double)contentItemSummary.ContentItem.Content.LayerMetadata.Position);
->>>>>>> 7ff46997
 
                                             <text>
                                                 <li class="list-group-item">
