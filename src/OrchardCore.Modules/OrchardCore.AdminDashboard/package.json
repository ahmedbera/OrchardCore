{
  "name": "orchardcore.AdminDashboard",
  "version": "1.0.0",
  "dependencies": {
<<<<<<< HEAD
    "bootstrap": "4.5.3"
=======
    "bootstrap": "4.6.0",
    "fontawesome-iconpicker": "3.2.0"
>>>>>>> 032bd0bb
  }
}<|MERGE_RESOLUTION|>--- conflicted
+++ resolved
@@ -2,11 +2,6 @@
   "name": "orchardcore.AdminDashboard",
   "version": "1.0.0",
   "dependencies": {
-<<<<<<< HEAD
-    "bootstrap": "4.5.3"
-=======
-    "bootstrap": "4.6.0",
-    "fontawesome-iconpicker": "3.2.0"
->>>>>>> 032bd0bb
+    "bootstrap": "4.6.0"
   }
 }