--- conflicted
+++ resolved
@@ -9,17 +9,11 @@
 
   <ItemGroup>
     <PackageManagement Include="AngleSharp" Version="0.14.0" />
-<<<<<<< HEAD
-    <PackageManagement Include="Azure.Extensions.AspNetCore.DataProtection.Blobs" Version="1.0.1" />
-    <PackageManagement Include="Azure.Identity" Version="1.4.0-beta.1" />
-    <PackageManagement Include="Azure.Security.KeyVault.Secrets" Version="4.1.0" />
-    <PackageManagement Include="Azure.Storage.Blobs" Version="12.7.0" />
-=======
     <PackageManagement Include="Azure.Extensions.AspNetCore.Configuration.Secrets" Version="1.0.2" />
     <PackageManagement Include="Azure.Extensions.AspNetCore.DataProtection.Blobs" Version="1.2.0" />
     <PackageManagement Include="Azure.Identity" Version="1.3.0" />
+    <PackageManagement Include="Azure.Security.KeyVault.Secrets" Version="4.1.0" />
     <PackageManagement Include="Azure.Storage.Blobs" Version="12.8.0" />
->>>>>>> 1b1563c5
     <PackageManagement Include="Castle.Core" Version="4.4.1" />
     <PackageManagement Include="Irony.Core" Version="1.0.7" />
     <PackageManagement Include="Fluid.Core" Version="1.0.0-beta-9693" />
