--- conflicted
+++ resolved
@@ -34,12 +34,8 @@
     <PackageManagement Include="Moq" Version="4.17.2" />
     <PackageManagement Include="ncrontab" Version="3.3.1" />
     <PackageManagement Include="Newtonsoft.Json" Version="13.0.1" />
-<<<<<<< HEAD
     <PackageManagement Include="NEST" Version="7.12.0" />
-    <PackageManagement Include="NJsonSchema" Version="10.5.2" />
-=======
     <PackageManagement Include="NJsonSchema" Version="10.6.10" />
->>>>>>> 82daff45
     <PackageManagement Include="NLog.Web.AspNetCore" Version="4.14.0" />
     <PackageManagement Include="NodaTime" Version="3.0.10" />
     <PackageManagement Include="OpenIddict.AspNetCore" Version="3.1.1" />
