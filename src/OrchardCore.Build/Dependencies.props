<Project xmlns="http://schemas.microsoft.com/developer/msbuild/2003">

  <Import Project="..\..\src\OrchardCore.Build\Dependencies.AspNetCore.props" />

  <PropertyGroup>
    <!-- This value is deprecated and will be deleted in beta2 -->
    <AspNetCoreVersion>2.0.1</AspNetCoreVersion>
    <!-- 
      .NET Core automatically rolls forward the patch version to the latest available runtime, thus
      we don't need to specify a specific version (including security patches).
    -->
    <RuntimeFrameworkVersion Condition="'$(TargetFramework)'=='netcoreapp2.0'">2.0.0</RuntimeFrameworkVersion>

    <!-- Special case - this property is used by a DotNetCliToolReference -->
    <DotNetXunitVersion>2.4.0-beta.1.build3958</DotNetXunitVersion>
  </PropertyGroup>
  
  <ItemGroup>
    <PackageManagement Include="Microsoft.NET.Test.Sdk" Version="15.7.0" />
    <PackageManagement Include="xunit.analyzers" Version="0.8.0" />
    <PackageManagement Include="xunit" Version="2.4.0-beta.1.build3958" />
    <PackageManagement Include="xunit.runner.visualstudio" Version="2.4.0-beta.1.build3958" />
    <PackageManagement Include="Assent" Version="1.3.0" />
    <PackageManagement Include="Fluid.Core" Version="1.0.0-beta-9442" />
    <PackageManagement Include="YesSql.Abstractions" Version="2.0.0-beta-1194" />
    <PackageManagement Include="YesSql.Core" Version="2.0.0-beta-1194" />
    <PackageManagement Include="YesSql.Provider.PostgreSql" Version="1.0.0-beta-1194" />
    <PackageManagement Include="YesSql.Provider.SqLite" Version="1.0.0-beta-1194" />
    <PackageManagement Include="YesSql.Provider.MySql" Version="1.0.0-beta-1194" />
    <PackageManagement Include="YesSql.Provider.SqlServer" Version="1.0.0-beta-1194" />
    <PackageManagement Include="Nancy" Version="2.0.0-clinteastwood" />
    <PackageManagement Include="Newtonsoft.Json" Version="10.0.3" />
    <PackageManagement Include="AspNet.Security.OAuth.Validation" Version="2.0.0-rc2-final" />
    <PackageManagement Include="OpenIddict" Version="2.0.0-rc2-final" />
    <PackageManagement Include="OpenIddict.Core" Version="2.0.0-rc2-final" />
    <PackageManagement Include="OpenIddict.EntityFrameworkCore" Version="2.0.0-rc2-final" />
    <PackageManagement Include="Lucene.Net" Version="4.8.0-beta00005" />
    <PackageManagement Include="Lucene.Net.Analysis.Common" Version="4.8.0-beta00005" />
    <PackageManagement Include="Lucene.Net.QueryParser" Version="4.8.0-beta00005" />    
    <PackageManagement Include="YamlDotNet" Version="4.2.1" />
    <PackageManagement Include="NLog.Web.AspNetCore" Version="4.5.0-rc2" />
    <PackageManagement Include="Castle.Core" Version="4.1.1" />
    <PackageManagement Include="SQLitePCLRaw.bundle_green" Version="1.1.10-*" />
    <PackageManagement Include="Irony.Core" Version="1.0.7" />
    <PackageManagement Include="ncrontab" Version="3.3.0" />
    <PackageManagement Include="Jint" Version="3.0.0-beta-1138" />
    <PackageManagement Include="Moq" Version="4.7.99" />
    <PackageManagement Include="SixLabors.ImageSharp.Web" Version="1.0.0-beta0003" />
    <PackageManagement Include="Markdig" Version="0.13.1" />
    <PackageManagement Include="WindowsAzure.Storage" Version="8.5.0" />
<<<<<<< HEAD
    <PackageManagement Include="GraphQL" Version="2.0.0-alpha-899" />
    <PackageManagement Include="JsonApiFramework.Server" Version="1.6.0" />
    <PackageManagement Include="Microsoft.OpenApi" Version="1.0.0" />
    <PackageManagement Include="NSwag.Annotations" Version="11.17.4" />
=======
    <PackageManagement Include="NodaTime" Version="2.3.0-beta02" />
>>>>>>> 9913a368
  </ItemGroup>

</Project><|MERGE_RESOLUTION|>--- conflicted
+++ resolved
@@ -48,14 +48,11 @@
     <PackageManagement Include="SixLabors.ImageSharp.Web" Version="1.0.0-beta0003" />
     <PackageManagement Include="Markdig" Version="0.13.1" />
     <PackageManagement Include="WindowsAzure.Storage" Version="8.5.0" />
-<<<<<<< HEAD
     <PackageManagement Include="GraphQL" Version="2.0.0-alpha-899" />
     <PackageManagement Include="JsonApiFramework.Server" Version="1.6.0" />
     <PackageManagement Include="Microsoft.OpenApi" Version="1.0.0" />
     <PackageManagement Include="NSwag.Annotations" Version="11.17.4" />
-=======
     <PackageManagement Include="NodaTime" Version="2.3.0-beta02" />
->>>>>>> 9913a368
   </ItemGroup>
 
 </Project>