<Project xmlns="http://schemas.microsoft.com/developer/msbuild/2003">

  <Import Project="Dependencies.AspNetCore.props" />

  <PropertyGroup>
    <!-- Special case - this property is used by a DotNetCliToolReference -->
    <DotNetXunitVersion>2.3.0</DotNetXunitVersion>
  </PropertyGroup>

  <ItemGroup>
    <PackageManagement Include="AngleSharp" Version="0.16.1" />
    <PackageManagement Include="Azure.Extensions.AspNetCore.Configuration.Secrets" Version="1.2.1" />
    <PackageManagement Include="Azure.Extensions.AspNetCore.DataProtection.Blobs" Version="1.2.1" />
    <PackageManagement Include="Azure.Identity" Version="1.5.0" />
    <PackageManagement Include="Azure.Storage.Blobs" Version="12.10.0" />
    <PackageManagement Include="BenchmarkDotNet" Version="0.13.1" />
    <PackageManagement Include="Castle.Core" Version="4.4.1" />
    <PackageManagement Include="Irony.Core" Version="1.0.7" />
<<<<<<< HEAD
    <PackageManagement Include="Fluid.Core" Version="2.0.13" />
    <PackageManagement Include="GraphQL" Version="4.6.1" />
    <PackageManagement Include="GraphQL.DataLoader" Version="4.6.1" />
    <PackageManagement Include="GraphQL.MicrosoftDI" Version="4.6.1" />
    <PackageManagement Include="GraphQL.NewtonsoftJson" Version="4.6.1" />
    <PackageManagement Include="Jint" Version="3.0.0-beta-2034" />
    <PackageManagement Include="HtmlSanitizer" Version="6.0.441" />
    <PackageManagement Include="Lucene.Net" Version="4.8.0-beta00014" />
    <PackageManagement Include="Lucene.Net.Analysis.Common" Version="4.8.0-beta00014" />
    <PackageManagement Include="Lucene.Net.QueryParser" Version="4.8.0-beta00014" />
    <PackageManagement Include="Lucene.Net.Spatial" Version="4.8.0-beta00014" />
=======
    <PackageManagement Include="Fluid.Core" Version="2.2.5" />
    <PackageManagement Include="GraphQL" Version="2.4.0" />
    <PackageManagement Include="Jint" Version="3.0.0-beta-2035" />
    <PackageManagement Include="HtmlSanitizer" Version="6.0.453" />
    <PackageManagement Include="Lucene.Net" Version="4.8.0-beta00015" />
    <PackageManagement Include="Lucene.Net.Analysis.Common" Version="4.8.0-beta00015" />
    <PackageManagement Include="Lucene.Net.QueryParser" Version="4.8.0-beta00015" />
    <PackageManagement Include="Lucene.Net.Spatial" Version="4.8.0-beta00015" />
>>>>>>> 472aadaa
    <PackageManagement Include="MailKit" Version="2.15.0" />
    <PackageManagement Include="Markdig" Version="0.26.0" />
    <PackageManagement Include="MessagePack" Version="2.2.60" />
    <PackageManagement Include="Microsoft.NET.Test.Sdk" Version="17.0.0" />
    <PackageManagement Include="Microsoft.SourceLink.GitHub" Version="1.1.1" />
    <PackageManagement Include="MimeKit" Version="2.15.1" />
    <PackageManagement Include="MiniProfiler.AspNetCore.Mvc" Version="4.2.22" />
    <PackageManagement Include="Moq" Version="4.16.1" />
    <PackageManagement Include="ncrontab" Version="3.3.1" />
    <PackageManagement Include="Newtonsoft.Json" Version="13.0.1" />
    <PackageManagement Include="NJsonSchema" Version="10.5.2" />
    <PackageManagement Include="NLog.Web.AspNetCore" Version="4.14.0" />
    <PackageManagement Include="NodaTime" Version="3.0.9" />
    <PackageManagement Include="OpenIddict.AspNetCore" Version="3.1.1" />
    <PackageManagement Include="OpenIddict.Core" Version="3.1.1" />
    <PackageManagement Include="OrchardCore.Translations.All" Version="1.1.0" />
    <PackageManagement Include="Serilog.AspNetCore" Version="4.1.0" />
    <PackageManagement Include="Shortcodes" Version="1.3.0" />
    <PackageManagement Include="SixLabors.ImageSharp.Web" Version="1.0.4" />
    <PackageManagement Include="System.Linq.Async" Version="5.0.0" />
    <PackageManagement Include="xunit.analyzers" Version="0.10.0" />
    <PackageManagement Include="xunit" Version="2.4.1" />
    <PackageManagement Include="xunit.runner.visualstudio" Version="2.4.3" />
    <PackageManagement Include="YesSql" Version="3.0.9" />
    <PackageManagement Include="YesSql.Core" Version="3.0.9" />
    <PackageManagement Include="YesSql.Abstractions" Version="3.0.9" />
    <PackageManagement Include="YesSql.Filters.Abstractions" Version="3.0.9" />
    <PackageManagement Include="YesSql.Filters.Query" Version="3.0.9" />
    <PackageManagement Include="ZString" Version="2.4.3" />
  </ItemGroup>

</Project><|MERGE_RESOLUTION|>--- conflicted
+++ resolved
@@ -16,28 +16,17 @@
     <PackageManagement Include="BenchmarkDotNet" Version="0.13.1" />
     <PackageManagement Include="Castle.Core" Version="4.4.1" />
     <PackageManagement Include="Irony.Core" Version="1.0.7" />
-<<<<<<< HEAD
-    <PackageManagement Include="Fluid.Core" Version="2.0.13" />
+    <PackageManagement Include="Fluid.Core" Version="2.2.5" />
     <PackageManagement Include="GraphQL" Version="4.6.1" />
     <PackageManagement Include="GraphQL.DataLoader" Version="4.6.1" />
     <PackageManagement Include="GraphQL.MicrosoftDI" Version="4.6.1" />
     <PackageManagement Include="GraphQL.NewtonsoftJson" Version="4.6.1" />
-    <PackageManagement Include="Jint" Version="3.0.0-beta-2034" />
-    <PackageManagement Include="HtmlSanitizer" Version="6.0.441" />
-    <PackageManagement Include="Lucene.Net" Version="4.8.0-beta00014" />
-    <PackageManagement Include="Lucene.Net.Analysis.Common" Version="4.8.0-beta00014" />
-    <PackageManagement Include="Lucene.Net.QueryParser" Version="4.8.0-beta00014" />
-    <PackageManagement Include="Lucene.Net.Spatial" Version="4.8.0-beta00014" />
-=======
-    <PackageManagement Include="Fluid.Core" Version="2.2.5" />
-    <PackageManagement Include="GraphQL" Version="2.4.0" />
     <PackageManagement Include="Jint" Version="3.0.0-beta-2035" />
     <PackageManagement Include="HtmlSanitizer" Version="6.0.453" />
     <PackageManagement Include="Lucene.Net" Version="4.8.0-beta00015" />
     <PackageManagement Include="Lucene.Net.Analysis.Common" Version="4.8.0-beta00015" />
     <PackageManagement Include="Lucene.Net.QueryParser" Version="4.8.0-beta00015" />
     <PackageManagement Include="Lucene.Net.Spatial" Version="4.8.0-beta00015" />
->>>>>>> 472aadaa
     <PackageManagement Include="MailKit" Version="2.15.0" />
     <PackageManagement Include="Markdig" Version="0.26.0" />
     <PackageManagement Include="MessagePack" Version="2.2.60" />
