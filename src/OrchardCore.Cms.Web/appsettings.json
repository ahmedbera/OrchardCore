{
  "Logging": {
    "IncludeScopes": false,
    "LogLevel": {
      "Default": "Warning",
      "Microsoft.Hosting.Lifetime": "Information"
    }
  },
  "OrchardCore": {
    // See https://docs.orchardcore.net/en/latest/docs/reference/modules/Admin/#custom-admin-prefix
    //"OrchardCore_Admin": {
    //   "AdminUrlPrefix": "Admin"
    // },
    // See https://docs.orchardcore.net/en/latest/docs/reference/modules/ContentLocalization/#configuration to configure content localization.
    //"OrchardCore_ContentLocalization_CulturePicker": {
    //  "CookieLifeTime": 14 // Set the culture picker cookie life time (in days).
    //},
    // See https://docs.orchardcore.net/en/latest/docs/reference/modules/DataProtection.Azure/#configuration to configure data protection key storage in Azure Blob Storage.
    //"OrchardCore_DataProtection_Azure": {
    //  "ConnectionString": "", // Set to your Azure Storage account connection string.
    //  "ContainerName": "dataprotection", // Default to dataprotection. Templatable, refer docs.
    //  "BlobName": "", // Optional, defaults to Sites/tenant_name/DataProtectionKeys.xml. Templatable, refer docs.
    //  "CreateContainer": true // Creates the container during app startup if it does not already exist.
    //},
    // See https://docs.orchardcore.net/en/latest/docs/reference/modules/Markdown/#markdown-configuration
    //"OrchardCore_Markdown": {
    //  "Extensions": "nohtml+advanced"
    //},
    // See https://docs.orchardcore.net/en/latest/docs/reference/modules/Media/#configuration to configure media.
    //"OrchardCore_Media": {
    //  "SupportedSizes": [ 16, 32, 50, 100, 160, 240, 480, 600, 1024, 2048 ],
    //  "MaxBrowserCacheDays": 30,
    //  "MaxCacheDays": 365,
    //  "MaxFileSize": 30000000,
    //  "CdnBaseUrl": "https://your-cdn.com",
    //  "AssetsRequestPath": "/media",
    //  "AssetsPath": "Media",
    //  "UseTokenizedQueryString": true,
    //  "AllowedFileExtensions": [".jpg",".jpeg",".png",".gif",".ico",".svg",".pdf",".doc",".docx",".ppt",".pptx",".pps",".ppsx",".odt",".xls",".xlsx",".psd",".mp3",".m4a",".ogg",".wav",".mp4",".m4v",".mov",".wmv",".avi",".mpg",".ogv",".3gp"],
    //  "ContentSecurityPolicy": "default-src 'self'; style-src 'unsafe-inline'"
    //}
    // See https://docs.orchardcore.net/en/latest/docs/reference/modules/Media.Azure/#configuration to configure media storage in Azure Blob Storage.
    //"OrchardCore_Media_Azure":
    //{
    //  "ConnectionString": "", // Set to your Azure Storage account connection string.
    //  "ContainerName": "somecontainer", // Set to the Azure Blob container name. Templatable, refer docs.
    //  "BasePath": "some/base/path", // Optionally, set to a path to store media in a subdirectory inside your container. Templatable, refer docs.
    //  "CreateContainer": true // Activates an event to create the container if it does not already exist.
    //},
    // See https://stackexchange.github.io/StackExchange.Redis/Configuration.html
    //"OrchardCore_Redis": {
    //  "Configuration": "192.168.99.100:6379,allowAdmin=true" // Redis Configuration string.
    //},
    // See https://docs.orchardcore.net/en/latest/docs/reference/core/Shells/#enable-azure-shells-configuration to configure shell and tenant configuration in Azure Blob Storage.
    // Add a reference to the OrchardCore.Shells.Azure NuGet package.
    // Add '.AddAzureShellsConfiguration()' to your Host Startup AddOrchardCms() section.
    //"OrchardCore_Shells_Azure": {
    //  "ConnectionString": "", // Set to your Azure Storage account connection string.
    //  "ContainerName": "hostcontainer", // Set to the Azure Blob container name.
    //  "BasePath": "some/base/path", // Optionally, set to a subdirectory inside your container.
    //  "MigrateFromFiles": true // Optionally, enable to migrate existing App_Data files to Blob automatically.
    //},
    // See https://docs.orchardcore.net/en/latest/docs/reference/core/Shells/#enable-database-shells-configuration to configure shell and tenant configuration in the database store.
    // Add '.AddDatabaseShellsConfiguration()' to your Host Startup AddOrchardCms() section.
    //"OrchardCore_Shells_Database": {
    //  "DatabaseProvider": "SqlConnection", // Set to a supported database provider.
    //  "ConnectionString": "", // Set to the database connection string.
    //  "TablePrefix": "", // Optionally, configure a table prefix.
    //  "MigrateFromFiles": true // Optionally, enable to migrate existing App_Data files to Database automatically.
    //},
<<<<<<< HEAD
    // Uncomment to configure media storage in Azure Blob Storage.
    //"OrchardCore_Media_Azure":
    //{
    //  "ConnectionString": "", // Set to your Azure Storage account connection string.
    //  "ContainerName": "somecontainer", // Set to the Azure Blob container name. Templatable, refer docs.
    //  "BasePath": "some/base/path", // Optionally, set to a path to store media in a subdirectory inside your container. Templatable, refer docs.
    //  "CreateContainer": true // Activates an event to create the container if it does not already exist.
    //},
    // Uncomment to configure data protection key storage in Azure Blob Storage.
    //"OrchardCore_DataProtection_Azure": {
    //  "ConnectionString": "", // Set to your Azure Storage account connection string.
    //  "ContainerName": "dataprotection", // Default to dataprotection. Templatable, refer docs.
    //  "BlobName": "", // Optional, defaults to Sites/tenant_name/DataProtectionKeys.xml. Templatable, refer docs.
    //  "CreateContainer": true // Creates the container during app startup if it does not already exist.
    //},
    // Uncomment to configure content localization.
    //"OrchardCore_ContentLocalization_CulturePicker": {
    //  "CookieLifeTime": 14 // Set the culture picker cookie life time (in days).
    //},
    // Uncomment to configure markdown
    //"OrchardCore_Markdown": {
    //  "Extensions": "nohtml+advanced"
    //},
    // "OrchardCore_Admin": {
    //   "AdminUrlPrefix": "Admin"
    // }
    "OrchardCore_Secrets_KeyVault": {
      "KeyVaultName": "",
      "Prefix": ""
    }
=======
    // Add 'AddOrchardCoreAzureKeyVault()' to the Generic Host in 'CreateHostBuilder() section'.
    // "OrchardCore_KeyVault_Azure": {
    //   "KeyVaultName": "", // Set the name of your Azure Key Vault.
    //   "ReloadInterval":  // Optional, timespan to wait between attempts at polling the Azure KeyVault for changes. Leave blank to disable reloading.
    // },
    // See https://docs.orchardcore.net/en/latest/docs/reference/modules/Users/Configuration/#custom-paths
    //"OrchardCore_Users": {
    //  "LoginPath": "Login",
    //  "LogoffPath": "Users/LogOff",
    //  "ChangePasswordUrl": "ChangePassword",
    //  "ExternalLoginsUrl": "ExternalLogins"
    //}
>>>>>>> 1b1563c5
  }
}<|MERGE_RESOLUTION|>--- conflicted
+++ resolved
@@ -68,38 +68,6 @@
     //  "TablePrefix": "", // Optionally, configure a table prefix.
     //  "MigrateFromFiles": true // Optionally, enable to migrate existing App_Data files to Database automatically.
     //},
-<<<<<<< HEAD
-    // Uncomment to configure media storage in Azure Blob Storage.
-    //"OrchardCore_Media_Azure":
-    //{
-    //  "ConnectionString": "", // Set to your Azure Storage account connection string.
-    //  "ContainerName": "somecontainer", // Set to the Azure Blob container name. Templatable, refer docs.
-    //  "BasePath": "some/base/path", // Optionally, set to a path to store media in a subdirectory inside your container. Templatable, refer docs.
-    //  "CreateContainer": true // Activates an event to create the container if it does not already exist.
-    //},
-    // Uncomment to configure data protection key storage in Azure Blob Storage.
-    //"OrchardCore_DataProtection_Azure": {
-    //  "ConnectionString": "", // Set to your Azure Storage account connection string.
-    //  "ContainerName": "dataprotection", // Default to dataprotection. Templatable, refer docs.
-    //  "BlobName": "", // Optional, defaults to Sites/tenant_name/DataProtectionKeys.xml. Templatable, refer docs.
-    //  "CreateContainer": true // Creates the container during app startup if it does not already exist.
-    //},
-    // Uncomment to configure content localization.
-    //"OrchardCore_ContentLocalization_CulturePicker": {
-    //  "CookieLifeTime": 14 // Set the culture picker cookie life time (in days).
-    //},
-    // Uncomment to configure markdown
-    //"OrchardCore_Markdown": {
-    //  "Extensions": "nohtml+advanced"
-    //},
-    // "OrchardCore_Admin": {
-    //   "AdminUrlPrefix": "Admin"
-    // }
-    "OrchardCore_Secrets_KeyVault": {
-      "KeyVaultName": "",
-      "Prefix": ""
-    }
-=======
     // Add 'AddOrchardCoreAzureKeyVault()' to the Generic Host in 'CreateHostBuilder() section'.
     // "OrchardCore_KeyVault_Azure": {
     //   "KeyVaultName": "", // Set the name of your Azure Key Vault.
@@ -111,7 +79,9 @@
     //  "LogoffPath": "Users/LogOff",
     //  "ChangePasswordUrl": "ChangePassword",
     //  "ExternalLoginsUrl": "ExternalLogins"
-    //}
->>>>>>> 1b1563c5
+    //},
+    // "OrchardCore_Secrets_KeyVault": {
+    //   "KeyVaultName": "",
+    //   "Prefix": ""    
   }
 }