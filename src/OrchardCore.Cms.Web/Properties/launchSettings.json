--- conflicted
+++ resolved
@@ -3,13 +3,8 @@
     "windowsAuthentication": false,
     "anonymousAuthentication": true,
     "iisExpress": {
-<<<<<<< HEAD
-      "applicationUrl": "http://localhost:56621/",
-      "sslPort": 0
-=======
       "applicationUrl": "http://localhost:2918",
       "sslPort": 44300
->>>>>>> 966890a6
     }
   },
   "profiles": {
@@ -19,6 +14,14 @@
       "environmentVariables": {
         "ASPNETCORE_ENVIRONMENT": "Development"
       }
+    },
+    "web": {
+      "commandName": "web",
+      "launchBrowser": true,
+      "launchUrl": "http://localhost:5000",
+      "environmentVariables": {
+        "ASPNETCORE_ENVIRONMENT": "Development"
+      }
     }
   }
 }