using System.Collections.Concurrent;
using System.Collections.Generic;
using System.Linq;
using System.Threading.Tasks;
using Microsoft.Extensions.Caching.Memory;
<<<<<<< HEAD
using Microsoft.Extensions.Primitives;
=======
>>>>>>> d4367d69
using OrchardCore.ContentManagement.Metadata;
using OrchardCore.ContentManagement.Metadata.Models;
using OrchardCore.ContentManagement.Metadata.Records;
using OrchardCore.Environment.Cache;

namespace OrchardCore.ContentManagement
{
    public class ContentDefinitionManager : IContentDefinitionManager
    {
        private const string TypeHashCacheKey = "ContentDefinitionManager:Serial";

        private ContentDefinitionRecord _contentDefinitionRecord;
        private readonly IMemoryCache _memoryCache;
        private readonly ISignal _signal;
        private readonly IContentDefinitionStore _contentDefinitionStore;
        private readonly ConcurrentDictionary<string, ContentTypeDefinition> _typeDefinitions;
        private readonly ConcurrentDictionary<string, ContentPartDefinition> _partDefinitions;

        public IChangeToken ChangeToken => _signal.GetToken(TypeHashCacheKey);

        public ContentDefinitionManager(
            IMemoryCache memoryCache,
            ISignal signal,
            IContentDefinitionStore contentDefinitionStore)
        {
            _signal = signal;
            _contentDefinitionStore = contentDefinitionStore;
            _memoryCache = memoryCache;

            _typeDefinitions = _memoryCache.GetOrCreate("TypeDefinitions", entry => new ConcurrentDictionary<string, ContentTypeDefinition>());
            _partDefinitions = _memoryCache.GetOrCreate("PartDefinitions", entry => new ConcurrentDictionary<string, ContentPartDefinition>());
        }

        public ContentTypeDefinition GetTypeDefinition(string name)
        {
            return _typeDefinitions.GetOrAdd(name, n =>
            {
                var contentTypeDefinitionRecord = GetContentDefinitionRecord()
                    .ContentTypeDefinitionRecords
                    .FirstOrDefault(x => x.Name == name);

                return Build(contentTypeDefinitionRecord);
            });
        }

        public ContentPartDefinition GetPartDefinition(string name)
        {
            return _partDefinitions.GetOrAdd(name, n =>
            {
                return Build(GetContentDefinitionRecord()
                .ContentPartDefinitionRecords
                .FirstOrDefault(x => x.Name == name));
            });
        }

        public IEnumerable<ContentTypeDefinition> ListTypeDefinitions()
        {
            return GetContentDefinitionRecord().ContentTypeDefinitionRecords.Select(x => GetTypeDefinition(x.Name)).ToList();
        }

        public IEnumerable<ContentPartDefinition> ListPartDefinitions()
        {
            return GetContentDefinitionRecord().ContentPartDefinitionRecords.Select(x => GetPartDefinition(x.Name)).ToList();
        }

        public void StoreTypeDefinition(ContentTypeDefinition contentTypeDefinition)
        {
            Apply(contentTypeDefinition, Acquire(contentTypeDefinition));
            UpdateContentDefinitionRecord();
        }

        public void StorePartDefinition(ContentPartDefinition contentPartDefinition)
        {
            Apply(contentPartDefinition, Acquire(contentPartDefinition));
            UpdateContentDefinitionRecord();
        }

        public void DeleteTypeDefinition(string name)
        {
            var record = GetContentDefinitionRecord().ContentTypeDefinitionRecords.FirstOrDefault(x => x.Name == name);

            // deletes the content type record associated
            if (record != null)
            {
                GetContentDefinitionRecord().ContentTypeDefinitionRecords.Remove(record);
                UpdateContentDefinitionRecord();
            }
        }

        public void DeletePartDefinition(string name)
        {
            // remove parts from current types
            var typesWithPart = ListTypeDefinitions().Where(typeDefinition => typeDefinition.Parts.Any(part => part.PartDefinition.Name == name));

            foreach (var typeDefinition in typesWithPart)
            {
                this.AlterTypeDefinition(typeDefinition.Name, builder => builder.RemovePart(name));
            }

            // delete part
            var record = GetContentDefinitionRecord().ContentPartDefinitionRecords.FirstOrDefault(x => x.Name == name);

            if (record != null)
            {
                GetContentDefinitionRecord().ContentPartDefinitionRecords.Remove(record);
                UpdateContentDefinitionRecord();
            }
        }

        private ContentTypeDefinitionRecord Acquire(ContentTypeDefinition contentTypeDefinition)
        {
            var result = GetContentDefinitionRecord().ContentTypeDefinitionRecords.FirstOrDefault(x => x.Name == contentTypeDefinition.Name);
            if (result == null)
            {
                result = new ContentTypeDefinitionRecord { Name = contentTypeDefinition.Name, DisplayName = contentTypeDefinition.DisplayName };
                GetContentDefinitionRecord().ContentTypeDefinitionRecords.Add(result);
            }
            return result;
        }

        private ContentPartDefinitionRecord Acquire(ContentPartDefinition contentPartDefinition)
        {
            var result = GetContentDefinitionRecord().ContentPartDefinitionRecords.FirstOrDefault(x => x.Name == contentPartDefinition.Name);
            if (result == null)
            {
                result = new ContentPartDefinitionRecord { Name = contentPartDefinition.Name, };
                GetContentDefinitionRecord().ContentPartDefinitionRecords.Add(result);
            }
            return result;
        }

        private ContentFieldDefinitionRecord Acquire(ContentFieldDefinition contentFieldDefinition)
        {
            return new ContentFieldDefinitionRecord { Name = contentFieldDefinition.Name };
        }

        private void Apply(ContentTypeDefinition model, ContentTypeDefinitionRecord record)
        {
            record.DisplayName = model.DisplayName;
            record.Settings = model.Settings;

            var toRemove = record.ContentTypePartDefinitionRecords
                .Where(typePartDefinitionRecord => !model.Parts.Any(part => typePartDefinitionRecord.Name == part.Name))
                .ToList();

            foreach (var remove in toRemove)
            {
                record.ContentTypePartDefinitionRecords.Remove(remove);
            }

            foreach (var part in model.Parts)
            {
                var typePartRecord = record.ContentTypePartDefinitionRecords.FirstOrDefault(r => r.Name == part.Name);
                if (typePartRecord == null)
                {
                    typePartRecord = new ContentTypePartDefinitionRecord
                    {
                        PartName = part.PartDefinition.Name,
                        Name = part.Name,
                        Settings = part.Settings
                    };

                    record.ContentTypePartDefinitionRecords.Add(typePartRecord);
                }
                Apply(part, typePartRecord);
            }

            // Persist changes
            UpdateContentDefinitionRecord();
        }

        private void Apply(ContentTypePartDefinition model, ContentTypePartDefinitionRecord record)
        {
            record.Settings = model.Settings;
        }

        private void Apply(ContentPartDefinition model, ContentPartDefinitionRecord record)
        {
            record.Settings = model.Settings;

            var toRemove = record.ContentPartFieldDefinitionRecords
                .Where(partFieldDefinitionRecord => !model.Fields.Any(partField => partFieldDefinitionRecord.Name == partField.Name))
                .ToList();

            foreach (var remove in toRemove)
            {
                record.ContentPartFieldDefinitionRecords.Remove(remove);
            }

            foreach (var field in model.Fields)
            {
                var fieldName = field.Name;
                var partFieldRecord = record.ContentPartFieldDefinitionRecords.FirstOrDefault(r => r.Name == fieldName);
                if (partFieldRecord == null)
                {
                    partFieldRecord = new ContentPartFieldDefinitionRecord
                    {
                        FieldName = field.FieldDefinition.Name,
                        Name = field.Name
                    };
                    record.ContentPartFieldDefinitionRecords.Add(partFieldRecord);
                }
                Apply(field, partFieldRecord);
            }
        }

        private void Apply(ContentPartFieldDefinition model, ContentPartFieldDefinitionRecord record)
        {
            record.Settings = model.Settings;
        }

        ContentTypeDefinition Build(ContentTypeDefinitionRecord source)
        {
            if(source == null)
            {
                return null;
            }

            var contentTypeDefinition = new ContentTypeDefinition(
                source.Name,
                source.DisplayName,
                source.ContentTypePartDefinitionRecords.Select(Build),
                source.Settings);

            return contentTypeDefinition;
        }

        ContentTypePartDefinition Build(ContentTypePartDefinitionRecord source)
        {
            var partDefinitionRecord = GetContentDefinitionRecord().ContentPartDefinitionRecords.FirstOrDefault(x => x.Name == source.PartName);

            return source == null ? null : new ContentTypePartDefinition(
                source.Name,
                Build(partDefinitionRecord) ?? new ContentPartDefinition(source.PartName, Enumerable.Empty<ContentPartFieldDefinition>(), new Newtonsoft.Json.Linq.JObject()),
                source.Settings);
        }

        ContentPartDefinition Build(ContentPartDefinitionRecord source)
        {
            return source == null ? null : new ContentPartDefinition(
                source.Name,
                source.ContentPartFieldDefinitionRecords.Select(Build),
                source.Settings);
        }

        ContentPartFieldDefinition Build(ContentPartFieldDefinitionRecord source)
        {
            return source == null ? null : new ContentPartFieldDefinition(
                Build(new ContentFieldDefinitionRecord { Name = source.FieldName }),
                source.Name,
                source.Settings
            );
        }

        ContentFieldDefinition Build(ContentFieldDefinitionRecord source)
        {
            return source == null ? null : new ContentFieldDefinition(source.Name);
        }

        public Task<int> GetTypesHashAsync()
        {
            // The serial number is stored in local cache in order to prevent
            // loading the record if it's not necessary

            int serial;
            if (!_memoryCache.TryGetValue(TypeHashCacheKey, out serial))
            {
                serial = _memoryCache.Set(
                    TypeHashCacheKey,
                    GetContentDefinitionRecord().Serial,
                    _signal.GetToken(TypeHashCacheKey)
                );
            }

            return Task.FromResult(serial);
        }

        private ContentDefinitionRecord GetContentDefinitionRecord()
        {
            if (_contentDefinitionRecord != null)
            {
                return _contentDefinitionRecord;
            }

            return _contentDefinitionRecord = _contentDefinitionStore.LoadContentDefinitionAsync().GetAwaiter().GetResult();
        }

        private void UpdateContentDefinitionRecord()
        {
            _contentDefinitionRecord.Serial++;
            _contentDefinitionStore.SaveContentDefinitionAsync(_contentDefinitionRecord).GetAwaiter().GetResult();

            _signal.SignalToken(TypeHashCacheKey);


            // Release cached values
            _typeDefinitions.Clear();
            _partDefinitions.Clear();
        }

    }
}<|MERGE_RESOLUTION|>--- conflicted
+++ resolved
@@ -3,10 +3,7 @@
 using System.Linq;
 using System.Threading.Tasks;
 using Microsoft.Extensions.Caching.Memory;
-<<<<<<< HEAD
 using Microsoft.Extensions.Primitives;
-=======
->>>>>>> d4367d69
 using OrchardCore.ContentManagement.Metadata;
 using OrchardCore.ContentManagement.Metadata.Models;
 using OrchardCore.ContentManagement.Metadata.Records;
@@ -26,7 +23,7 @@
         private readonly ConcurrentDictionary<string, ContentPartDefinition> _partDefinitions;
 
         public IChangeToken ChangeToken => _signal.GetToken(TypeHashCacheKey);
-
+		
         public ContentDefinitionManager(
             IMemoryCache memoryCache,
             ISignal signal,
