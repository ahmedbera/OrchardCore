--- conflicted
+++ resolved
@@ -97,16 +97,14 @@
         {
             builder.ApplicationServices.AddHostedService<ModularBackgroundService>();
 
-<<<<<<< HEAD
-            builder.ApplicationServices.AddSingleton<IBackgroundJobQueue, BackgroundJobQueue>();
-            builder.ApplicationServices.AddHostedService<ModularBackgroundJobService>();
-=======
             builder.ApplicationServices
                 .AddOptions<BackgroundServiceOptions>()
                 .Configure<IConfiguration>((options, config) => config
                     .Bind("OrchardCore:OrchardCore_BackgroundService", options));
->>>>>>> 281ec5a2
 
+            builder.ApplicationServices.AddSingleton<IBackgroundJobQueue, BackgroundJobQueue>();
+            builder.ApplicationServices.AddHostedService<ModularBackgroundJobService>();
+            
             return builder;
         }
     }
