using System.Collections.Generic;
using System.Globalization;
using Microsoft.Extensions.Caching.Memory;
using Moq;
using OrchardCore.Localization;
using Xunit;

namespace OrchardCore.Tests.Localization
{
    public class LocalizationManagerTests
    {
        private PluralizationRuleDelegate _csPluralRule = n => ((n == 1) ? 0 : (n >= 2 && n <= 4) ? 1 : 2);
        private Mock<IPluralRuleProvider> _pluralRuleProvider;
        private Mock<ITranslationProvider> _translationProvider;
        private IMemoryCache _memoryCache;

        public LocalizationManagerTests()
        {
            _pluralRuleProvider = new Mock<IPluralRuleProvider>();
            _pluralRuleProvider.SetupGet(o => o.Order).Returns(0);
            _pluralRuleProvider.Setup(o => o.TryGetRule(It.Is<CultureInfo>(culture => culture.Name == "cs"), out _csPluralRule)).Returns(true);

            _translationProvider = new Mock<ITranslationProvider>();
            _memoryCache = new MemoryCache(new MemoryCacheOptions());
        }

        [Fact]
        public void GetDictionaryReturnsDictionaryWithPluralRuleAndCultureIfNoTranslationsExists()
        {
            _translationProvider.Setup(o => o.LoadTranslations(
                It.Is<string>(culture => culture == "cs"),
                It.IsAny<CultureDictionary>())
            );
            var manager = new LocalizationManager(new[] { _pluralRuleProvider.Object }, new[] { _translationProvider.Object }, _memoryCache);

            var dictionary = manager.GetDictionary(new CultureInfo("cs"));

            Assert.Equal("cs", dictionary.CultureName);
            Assert.Equal(_csPluralRule, dictionary.PluralRule);
        }

        [Fact]
        public void GetDictionaryReturnsDictionaryWithTranslationsFromProvider()
        {
            var dictionaryRecord = new CultureDictionaryRecord("ball", "míč", "míče", "míčů");
            _translationProvider
                .Setup(o => o.LoadTranslations(It.Is<string>(culture => culture == "cs"), It.IsAny<CultureDictionary>()))
                .Callback<string, CultureDictionary>((culture, dictioanry) => dictioanry.MergeTranslations(new[] { dictionaryRecord }));
            var manager = new LocalizationManager(new[] { _pluralRuleProvider.Object }, new[] { _translationProvider.Object }, _memoryCache);
<<<<<<< HEAD
=======

>>>>>>> 395fc429
            var dictionary = manager.GetDictionary(new CultureInfo("cs"));
            var key = new CultureDictionaryRecordKey("ball");

            dictionary.Translations.TryGetValue(key, out var translations);

            Assert.Equal(translations, dictionaryRecord.Translations);
        }

        [Fact]
        public void GetDictionarySelectsPluralRuleFromProviderWithHigherPriority()
        {
            PluralizationRuleDelegate csPluralRuleOverride = n => ((n == 1) ? 0 : (n >= 2 && n <= 4) ? 1 : 0);

            var highPriorityRuleProvider = new Mock<IPluralRuleProvider>();
            highPriorityRuleProvider.SetupGet(o => o.Order).Returns(-1);
            highPriorityRuleProvider.Setup(o => o.TryGetRule(It.Is<CultureInfo>(culture => culture.Name == "cs"), out csPluralRuleOverride)).Returns(true);

            _translationProvider.Setup(o => o.LoadTranslations(
                It.Is<string>(culture => culture == "cs"),
                It.IsAny<CultureDictionary>())
            );
            var manager = new LocalizationManager(new[] { _pluralRuleProvider.Object, highPriorityRuleProvider.Object }, new[] { _translationProvider.Object }, _memoryCache);

            var dictionary = manager.GetDictionary(new CultureInfo("cs"));

            Assert.Equal(dictionary.PluralRule, csPluralRuleOverride);
        }
    }
}<|MERGE_RESOLUTION|>--- conflicted
+++ resolved
@@ -47,10 +47,7 @@
                 .Setup(o => o.LoadTranslations(It.Is<string>(culture => culture == "cs"), It.IsAny<CultureDictionary>()))
                 .Callback<string, CultureDictionary>((culture, dictioanry) => dictioanry.MergeTranslations(new[] { dictionaryRecord }));
             var manager = new LocalizationManager(new[] { _pluralRuleProvider.Object }, new[] { _translationProvider.Object }, _memoryCache);
-<<<<<<< HEAD
-=======
 
->>>>>>> 395fc429
             var dictionary = manager.GetDictionary(new CultureInfo("cs"));
             var key = new CultureDictionaryRecordKey("ball");
 
